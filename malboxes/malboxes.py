# Malboxes - Vagrant box builder and config generator for malware analysis
# https://github.com/gosecure/malboxes
#
# Olivier Bilodeau <obilodeau@gosecure.ca>
# Hugo Genesse <hugo.genesse@polymtl.ca>
# Copyright (C) 2016 GoSecure Inc.
# Copyright (C) 2016 Hugo Genesse
# All rights reserved.
#
# This program is free software: you can redistribute it and/or modify
# it under the terms of the GNU General Public License as published by
# the Free Software Foundation, either version 3 of the License, or
# (at your option) any later version.
#
# This program is distributed in the hope that it will be useful,
# but WITHOUT ANY WARRANTY; without even the implied warranty of
# MERCHANTABILITY or FITNESS FOR A PARTICULAR PURPOSE.  See the
# GNU General Public License for more details.
#
import argparse
import glob
from io import TextIOWrapper
import json
import os
from pkg_resources import resource_filename, resource_stream
import re
import shutil
import signal
import subprocess
import sys
import textwrap

from appdirs import AppDirs
from jinja2 import Environment, FileSystemLoader
from jsmin import jsmin

#from malboxes._version import __version__

DIRS = AppDirs("malboxes")
DEBUG = False

def initialize():
    # create appdata directories if they don't exist
    if not os.path.exists(DIRS.user_config_dir):
        os.makedirs(DIRS.user_config_dir)

    if not os.path.exists(DIRS.user_cache_dir):
        os.makedirs(DIRS.user_cache_dir)

    return init_parser()

def init_parser():
    parser = argparse.ArgumentParser(
                    description="Vagrant box builder "
                                "and config generator for malware analysis.")
    parser.add_argument('-V', '--version', action='version',
                        version='%(prog)s ' + "0.1")
    parser.add_argument('-d', '--debug', action='store_true', help="Debug mode")
    subparsers = parser.add_subparsers()

    # list command
    parser_list = subparsers.add_parser('list',
                                        help="Lists available profiles.")
    parser_list.set_defaults(func=list_profiles)

    # build command
    parser_build = subparsers.add_parser('build',
                                         help="Builds a Vagrant box based on "
                                              "a given profile.")
    parser_build.add_argument('profile', help='Name of the profile to build. '
                                              'Use list command to view '
                                              'available profiles.')
    parser_build.add_argument('--skip-packer-build', action='store_true',
                              help='Skip packer build phase. '
                                   'Only useful for debugging.')
    parser_build.add_argument('--skip-vagrant-box-add', action='store_true',
                              help='Skip vagrant box add phase. '
                                   'Only useful for debugging.')
    parser_build.set_defaults(func=build)

    # spin command
    parser_spin = subparsers.add_parser('spin',
                                        help="Creates a Vagrantfile for "
                                             "your profile / Vagrant box.")
    parser_spin.add_argument('profile', help='Name of the profile to spin.')
    parser_spin.add_argument('name', help='Name of the target VM. '
                                          'Must be unique on your system. '
                                          'Ex: Cryptolocker_XYZ.')
    parser_spin.set_defaults(func=spin)

    # no command
    parser.set_defaults(func=default)

    args = parser.parse_args()
    return parser, args


def prepare_autounattend(config):
    """
    Prepares an Autounattend.xml file according to configuration and writes it
    into a temporary location where packer later expects it.

    Uses jinja2 template syntax to generate the resulting XML file.
    """
    os_type = _get_os_type(config)

    filepath = resource_filename(__name__, "installconfig/")
    env = Environment(loader=FileSystemLoader(filepath))
    template = env.get_template("{}/Autounattend.xml".format(os_type))
    f = create_cachefd('Autounattend.xml')
    f.write(template.render(config)) # pylint: disable=no-member
    f.close()


def prepare_packer_template(config, template_name):
    """
    Prepares a packer template JSON file according to configuration and writes
    it into a temporary location where packer later expects it.

    Uses jinja2 template syntax to generate the resulting JSON file.
    Templates are in profiles/ and snippets in profiles/snippets/.
    """
    try:
        profile_fd = resource_stream(__name__,
                                     'profiles/{}.json'.format(template_name))
    except FileNotFoundError:
        print("Profile doesn't exist: {}".format(template_name))
        sys.exit(2)

    filepath = resource_filename(__name__, 'profiles/')
    env = Environment(loader=FileSystemLoader(filepath), autoescape=False,
                      trim_blocks=True, lstrip_blocks=True)
    template = env.get_template("{}.json".format(template_name))

    # write to temporary file
    f = create_cachefd('{}.json'.format(template_name))
    f.write(template.render(config)) # pylint: disable=no-member
    f.close()
    return f.name


def _prepare_vagrantfile(config, source, fd_dest):
    """
    Creates Vagrantfile based on a template using the jinja2 engine. Used for
    spin and also for the packer box Vagrantfile. Based on templates in
    vagrantfiles/.
    """
    filepath = resource_filename(__name__, "vagrantfiles/")
    env = Environment(loader=FileSystemLoader(filepath))
    template = env.get_template(source)

    fd_dest.write(template.render(config)) # pylint: disable=no-member
    fd_dest.close()


def prepare_config(profile):
    """
    Prepares Malboxes configuration and merge with Packer profile configuration

    Packer uses a configuration in JSON so we decided to go with JSON as well.
    However since we have features that should be easily "toggled" by our users
    I wanted to add an easy way of "commenting out" or "uncommenting" a
    particular feature. JSON doesn't support comments. However JSON's author
    gives a nice suggestion here[1] that I will follow.

    In a nutshell, our configuration is Javascript, which when minified gives
    JSON and then it gets merged with the selected profile.

    [1]: https://plus.google.com/+DouglasCrockfordEsq/posts/RK8qyGVaGSr
    """
    # if config does not exist, copy default one
    config_file = os.path.join(DIRS.user_config_dir, 'config.js')
    if not os.path.isfile(config_file):
        print("Default configuration doesn't exist. Populating one: {}"
              .format(config_file))
        shutil.copy(resource_filename(__name__, 'config-example.js'),
                    config_file)

    config = load_config(config_file, profile)

    packer_tmpl = prepare_packer_template(config, profile)

    # merge/update with profile config
    with open(packer_tmpl, 'r') as f:
        config.update(json.loads(f.read()))

    return config, packer_tmpl


def load_config(config_file, profile):
    """Loads the minified JSON config. Returns a dict."""
    config = {}
    with open(config_file, 'r') as f:
        # minify then load as JSON
        config = json.loads(jsmin(f.read()))

    # add packer required variables
    # Note: Backslashes are replaced with forward slashes (Packer on Windows)
    config['cache_dir'] = DIRS.user_cache_dir.replace('\\', '/')
    config['dir'] = resource_filename(__name__, "").replace('\\', '/')
    config['profile_name'] = profile
    return config


def load_customization(customization_filename):
    """Loads the customization file, minifies it and returns the content."""
    customization = {}
    with open(customization_filename, 'r') as customization_file:
        config = json.loads(jsmin(customization_file.read()))
    return customization


def _get_os_type(config):
    """OS Type is extracted from profile json config"""
    return config['builders'][0]['guest_os_type'].lower()


tempfiles = []
def create_cachefd(filename):
    tempfiles.append(filename)
    return open(os.path.join(DIRS.user_cache_dir, filename), 'w')


def cleanup():
    """Removes temporary files. Keep them in debug mode."""
    if not DEBUG:
        for f in tempfiles:
            os.remove(os.path.join(DIRS.user_cache_dir, f))


def run_foreground(command):
    if DEBUG:
        print("DEBUG: Executing {}".format(command))
    p = subprocess.Popen(command, stdout=subprocess.PIPE,
                         stderr=subprocess.STDOUT)
    try:
        for line in iter(p.stdout.readline, b''):
            print(line.rstrip().decode('utf-8'))

    # send Ctrl-C to subprocess
    except KeyboardInterrupt:
        p.send_signal(signal.SIGINT)
        for line in iter(p.stdout.readline, b''):
            print(line.rstrip().decode('utf-8'))
        raise

    finally:
        p.wait()
        return p.returncode


def run_packer(packer_tmpl, args):
    print("Starting packer to generate the VM")
    print("----------------------------------")

    prev_cwd = os.getcwd()
    os.chdir(DIRS.user_cache_dir)

    try:
        # packer or packer-io?
        binary = 'packer'
        if shutil.which(binary) == None:
            binary = 'packer-io'
            if shutil.which(binary) == None:
                print("packer not found. Install it: "
                      "https://www.packer.io/intro/getting-started/setup.html")
                return 254

        # run packer with relevant config minified
        configfile = os.path.join(DIRS.user_config_dir, 'config.js')
        with open(configfile, 'r') as config:
            f = create_cachefd('packer_var_file.json')
            f.write(jsmin(config.read()))
            f.close()

        flags = ['-var-file={}'.format(f.name)]
        if DEBUG:
            flags.append('-debug')

        cmd = [binary, 'build']
        cmd.extend(flags)
        cmd.append(packer_tmpl)
        ret = run_foreground(cmd)

    finally:
        os.chdir(prev_cwd)

    print("----------------------------------")
    print("packer completed with return code: {}".format(ret))
    return ret


def add_box(config, args):
    print("Adding box into vagrant")
    print("--------------------------")

    box = config['post-processors'][0]['output']
    box = os.path.join(DIRS.user_cache_dir, box)
    box = box.replace('{{user `name`}}', args.profile)

    cmd = ['vagrant', 'box', 'add', box, '--name={}'.format(args.profile)]
    ret = run_foreground(cmd)

    print("----------------------------")
    print("vagrant box add completed with return code: {}".format(ret))
    return ret


def default(parser, args):
    parser.print_help()
    print("\n")
    list_profiles(parser, args)
    sys.exit(1)


def list_profiles(parser, args):
    print("supported profiles:\n")

    filepath = resource_filename(__name__, "profiles/")
    for f in sorted(glob.glob(os.path.join(filepath, '*.json'))):
        m = re.search(r'profiles[\/\\](.*).json$', f)
        print(m.group(1))
    print()


def build(parser, args):

    print("Generating configuration files...")
    config, packer_tmpl = prepare_config(args.profile)
    prepare_autounattend(config)
<<<<<<< HEAD
    if "customization_file" in config.keys():
        prepare_customization(args.profile, config["customization_profile"])
=======
    _prepare_vagrantfile(config, "box_win.rb", create_cachefd('box_win.rb'))
>>>>>>> 00fcac65
    print("Configuration files are ready")

    if not args.skip_packer_build:
        ret = run_packer(packer_tmpl, args)
    else:
        ret = 0

    if ret != 0:
        print("Packer failed. Build failed. Exiting...")
        sys.exit(3)

    if not args.skip_vagrant_box_add:
        ret = add_box(config, args)
    else:
        ret = 0

    if ret != 0:
        print("'vagrant box add' failed. Build failed. Exiting...")
        sys.exit(4)

    print(textwrap.dedent("""
    ===============================================================
    A base box was imported into your local Vagrant box repository.
    You should generate a Vagrantfile configuration in order to
    launch an instance of your box:

    malboxes spin {} <analysis_name>

    You can safely remove the {}/boxes/
    directory if you don't plan on hosting or sharing your base box.

    You can re-use this base box several times by using `malboxes
    spin`. Each VM will be independent of each other.
    ===============================================================""")
    .format(args.profile, DIRS.user_cache_dir))


def spin(parser, args):
    """
    Creates a Vagrantfile meant for user-interaction in the current directory.
    """
    if os.path.isfile('Vagrantfile'):
        print("Vagrantfile already exists. Please move it away. Exiting...")
        sys.exit(5)

    config, _ = prepare_config(args.profile)

    config['profile'] = args.profile
    config['name'] = args.name

    print("Creating a Vagrantfile")
    with open("Vagrantfile", 'w') as f:
        _prepare_vagrantfile(config, "analyst_single.rb", f)
    print("Vagrantfile generated. You can move it in your analysis directory "
          "and issue a `vagrant up` to get started with your VM.")


def append_to_script(filename, line):
    """ Appends a line to a file."""
    with open(filename, 'a') as f:
        f.write(line)


def prepare_customization(profile, customization_filename):
    """
    Converts the customization file to a powershell script.
    """
    customization = load_customization(customization_filename)
    for i in range(len(customization["registry"])):
        registry(profile,
                 customization["registry"][i]["modtype"],
                 customization["registry"][i]["key"],
                 customization["registry"][i]["name"],
                 customization["registry"][i]["value"],
                 customization["registry"][i]["valuetype"],
                )
    for i in range(len(customization["directory"])):
        directory(profile,
                  customization["directory"][i]["filetype"],
                  customization["directory"][i]["dirpath"]
                 )
    for i in range(len(customization["document"])):
        directory(profile,
                  customization["document"][i]["modtype"],
                  customization["document"][i]["docpath"]
                 )
    for i in range(len(customization["package"])):
        print("YAAA")
        package(profile,
                customization["package"][i]
               )


def add_to_user_scripts(profile):
    """ Adds the modified script to the user scripts file."""
    """ File names for the user scripts file and the script to be added."""
    filename = os.path.join(DIRS.user_config_dir, "scripts", "windows",
                            "user_scripts.ps1")
    line = "{}.ps1".format(profile)

    """ Check content of the user scripts file."""
    with open(filename, "r") as f:
        content = f.read()

    """ If script isnt present, add it."""
    if content.find(line) == -1:
        with open(filename, "a") as f:
            f.write(line)


def registry(profile, modtype, key, name, value, valuetype):
    """
    Adds a registry key modification to a profile with PowerShell commands.
    """
    if modtype == "add":
        command = "New-ItemProperty"
        line = "{} -Path {} -Name {} -Value {} -PropertyType {}\r\n".format(
            command, key, name, value, valuetype)
        print("Adding: " + line)
    elif modtype == "modify":
        command = "Set-ItemProperty"
        line = "{0} -Path {1} -Name {2} -Value {3}\r\n".format(
            command, key, name, value)
        print("Adding: " + line)
    elif modtype == "delete":
        command = "Remove-ItemProperty"
        line = "{0} -Path {1} -Name {2}\r\n".format(command, key, name)
        print("Adding: " + line)
    else:
        print("Registry modification type invalid.")
        print("Valid ones are: add, delete and modify.")

    filename = os.path.join(DIRS.user_config_dir, "scripts", "user",
                            "windows", "{}.ps1".format(profile))
    append_to_script(filename, line)

    """ Adds the modified script to the user scripts."""
    add_to_user_scripts(profile)


def directory(profile, modtype, dirpath):
    """ Adds the directory manipulation commands to the profile."""
    if modtype == "add":
        command = "New-Item"
        line = "{0} -Path {1} -Type directory\r\n".format(command, dirpath)
        print("Adding directory: {}".format(dirpath))
    elif modtype == "delete":
        command = "Remove-Item"
        line = "{0} -Path {1}\r\n".format(command, dirpath)
        print("Removing directory: {}".format(dirpath))
    else:
        print("Directory modification type invalid.")
        print("Valid ones are: add, delete.")

    filename = os.path.join(DIRS.user_config_dir, "scripts", "user",
                            "windows", "{}.ps1".format(profile))
    append_to_script(filename, line)

    """ Adds the modified script to the user scripts."""
    add_to_user_scripts(profile)


def package(profile, package_name):
    """ Adds a package to install with Chocolatey."""
    line = "cinst {} -y\r\n".format(package_name)
    print("Adding Chocolatey package: {}".format(package_name))

    filename = os.path.join(DIRS.user_config_dir, "scripts", "user",
                            "windows", "{}.ps1".format(profile))
    append_to_script(filename, line)

    """ Adds the modified script to the user scripts."""
    add_to_user_scripts(profile)


def document(profile, modtype, docpath):
    """ Adds the file manipulation commands to the profile."""
    if modtype == "add":
        command = "New-Item"
        line = "{0} -Path {1}\r\n".format(command, docpath)
        print("Adding file: {}".format(docpath))
    elif modtype == "delete":
        command = "Remove-Item"
        line = "{0} -Path {1}\r\n".format(
                command, docpath)
        print("Removing file: {}".format(docpath))
    else:
        print("Directory modification type invalid.")
        print("Valid ones are: add, delete.")

    filename = os.path.join(DIRS.user_config_dir,
                    "scripts", "user", "windows",
                    "{}.ps1".format(profile))

    append_to_script(filename, line)

    """ Adds the modified script to the user scripts."""
    add_to_user_scripts(profile)


def main():
    global DEBUG
    try:
        parser, args = initialize()
        if args.debug:
            DEBUG = True
        args.func(parser, args)

    finally:
        cleanup()


if __name__ == "__main__":
    main()<|MERGE_RESOLUTION|>--- conflicted
+++ resolved
@@ -328,12 +328,9 @@
     print("Generating configuration files...")
     config, packer_tmpl = prepare_config(args.profile)
     prepare_autounattend(config)
-<<<<<<< HEAD
     if "customization_file" in config.keys():
         prepare_customization(args.profile, config["customization_profile"])
-=======
     _prepare_vagrantfile(config, "box_win.rb", create_cachefd('box_win.rb'))
->>>>>>> 00fcac65
     print("Configuration files are ready")
 
     if not args.skip_packer_build:
