#!/usr/bin/env python3
#
# Malboxes - Vagrant box builder and config generator for malware analysis
# https://github.com/gosecure/malboxes
#
# Olivier Bilodeau <obilodeau@gosecure.ca>
# Hugo Genesse <hugo.genesse@polymtl.ca>
# Copyright (C) 2016 GoSecure Inc.
# Copyright (C) 2016 Hugo Genesse
# All rights reserved.
#
# This program is free software: you can redistribute it and/or modify
# it under the terms of the GNU General Public License as published by
# the Free Software Foundation, either version 3 of the License, or
# (at your option) any later version.
#
# This program is distributed in the hope that it will be useful,
# but WITHOUT ANY WARRANTY; without even the implied warranty of
# MERCHANTABILITY or FITNESS FOR A PARTICULAR PURPOSE.  See the
# GNU General Public License for more details.
#
import argparse
import glob
import json
import os
import re
import signal
import subprocess
import sys

from jinja2 import Environment, FileSystemLoader

CONFIG_CACHE = 'config_cache'


def initialize():
    parser = argparse.ArgumentParser(
                    description="Vagrant box builder "
                                "and config generator for malware analysis.")
    subparsers = parser.add_subparsers()

    # list command
    parser_list = subparsers.add_parser('list',
                                        help="Lists available profiles.")
    parser_list.set_defaults(func=list_profiles)

    # build command
    parser_build = subparsers.add_parser('build',
                                         help="Builds a Vagrant box based on "
                                              "a given profile.")
    parser_build.add_argument('profile', help='Name of the profile to build. '
                                              'Use list command to view '
                                              'available profiles.')
    parser_build.set_defaults(func=build)

    # spin command
    parser_spin = subparsers.add_parser('spin',
                                        help="Creates a Vagrantfile for"
                                             "your profile / Vagrant box.")
    parser_spin.add_argument('profile', help='Name of the profile to spin.')
    parser_spin.add_argument('name', help='Name of the target VM. '
                                          'Must be unique on your system. '
                                          'Ex: Cryptolocker_XYZ.')
    parser_spin.set_defaults(func=spin)

    # reg command
    parser_reg = subparsers.add_parser('registry',
                                       help='Modifies a registry key.')
    parser_reg.add_argument('profile', help='Name of the profile to modify.')
    parser_reg.add_argument('modtype',
                            help='Modification type (add, delete or modify).')
    parser_reg.add_argument('key', help='Location of the key to modify.')
    parser_reg.add_argument('name', help='Name of the key.')
    parser_reg.add_argument('value', help='Value of the key.')
    parser_reg.add_argument('valuetype',
                            help='Type of the value of the key: '
                                 'DWORD for integer, String for string.')
    parser_reg.set_defaults(func=reg)

    # dir command
    parser_dir = subparsers.add_parser('directory',
                                       help='Modifies a directory.')
    parser_dir.add_argument('profile',
                            help='Name of the profile to modify.')
    parser_dir.add_argument('modtype',
                            help='Modification type (delete or add).')
    parser_dir.add_argument('dirpath',
                            help='Path of the directory to modify.')
    parser_dir.set_defaults(func=directory)

    # wallpaper command

    # package command
    parser_package = subparsers.add_parser('package',
                                           help='Adds package to install.')
    parser_package.add_argument('profile',
                                help='Name of the profile to modify.')
    parser_package.add_argument('package',
                                help='Name of the package to install.')
    parser_package.set_defaults(func=package)

    # document command
    parser_document = subparsers.add_parser('document',
                                            help='Adds a file')
    parser_document.add_argument('profile',
                                 help='Name of the profile to modify.')
    parser_document.add_argument('modtype',
                            help='Modification type (delete or add).')
    parser_document.add_argument('docpath',
                                 help='Path of the file to add.')
    parser_document.set_defaults(func=document)

    # no command
    parser.set_defaults(func=default)

    args = parser.parse_args()
    return parser, args


def prepare_autounattend(config):
    """
    Prepares an Autounattend.xml file according to configuration and writes it
    into a temporary location where packer later expects it.

    Uses jinja2 template syntax to generate the resulting XML file.
    """
    # os type is extracted from profile json
    os_type = config['builders'][0]['guest_os_type'].lower()

    # Jinja2 splits on '/' so dont change for os.path.join
    env = Environment(loader=FileSystemLoader('installconfig/'))
    template = env.get_template("{}/Autounattend.xml".format(os_type))
    f = create_configfd('Autounattend.xml')
    f.write(template.render(config)) # pylint: disable=no-member
    f.close()


def load_config(profile):
    """
    Config is in JSON since we can re-use the same in both malboxes and packer
    """
    profile_file = os.path.join('profiles', '{}.json'.format(profile))
    # validate if profile is present
    if not os.path.isfile(profile_file):
        print("Profile doesn't exist")
        sys.exit(2)

    # load general config
    config = {}
    with open('config.json', 'r') as f:
        config = json.load(f)

    # merge/update with profile config
    with open(profile_file, 'r') as f:
        config.update(json.load(f))

    return config


tempfiles = []
def create_configfd(filename):
    try:
        os.mkdir(CONFIG_CACHE)
    except FileExistsError:
        pass

    tempfiles.append(filename)
    return open(CONFIG_CACHE + filename, 'w')


def cleanup():
    """Removes temporary files"""
    for f in tempfiles:
        os.remove(CONFIG_CACHE + f)


def run_foreground(command):
    p = subprocess.Popen(command, stdout=subprocess.PIPE,
                         stderr=subprocess.STDOUT)
    try:
        for line in iter(p.stdout.readline, b''):
            print(line.rstrip().decode('utf-8'))

    # send Ctrl-C to packer
    except KeyboardInterrupt:
        p.send_signal(signal.SIGINT)
        for line in iter(p.stdout.readline, b''):
            print(line.rstrip().decode('utf-8'))
        raise

    finally:
        p.wait()
        return p.returncode


def run_packer(packer_config):
    print("Starting packer to generate the VM")
    print("----------------------------------")

    cmd = ['packer', 'build', '-var-file=config.json', packer_config]
    ret = run_foreground(cmd)

    print("----------------------------------")
    print("packer completed with return code: {}".format(ret))
    return ret


def import_box(config, args):
    print("Importing box into vagrant")
    print("--------------------------")

    box = config['post-processors'][0]['output']
    box = box.replace('{{user `name`}}', args.profile)

    cmd = ['vagrant', 'box', 'add', box, '--name={}'.format(args.profile)]
    ret = run_foreground(cmd)

    print("----------------------------")
    print("vagrant box import completed with return code: {}".format(ret))
    return ret


def default(parser, args):
    parser.print_help()
    print("\n")
    list_profiles(parser, args)
    sys.exit(1)


def list_profiles(parser, args):
    print("supported profiles:\n")
    for f in sorted(glob.glob(os.path.join('profiles', '*.json'))):
        m = re.search(r'^profiles[\/\\](.*).json$', f)
        print(m.group(1))
    print()


def build(parser, args):
    config = load_config(args.profile)

    print("Generating configuration files...")
    prepare_autounattend(config)
    print("Configuration files are ready")
    ret = run_packer(os.path.join('profiles',
                                  '{}.json'.format(args.profile)))
    if ret != 0:
        print("Packer failed. Build failed. Exiting...")
        sys.exit(3)

    ret = import_box(config, args)
    if ret != 0:
        print("'vagrant box add' failed. Build failed. Exiting...")
        sys.exit(4)

    print("A base box was imported into your local Vagrant box repository")
    print("You can re-use this base box several times by using the "
          "following statement in your Vagrantfile:")
    print('config.vm.box = "{}"'.format(args.profile))


def spin(parser, args):
    """
    Creates a Vagrantfile based on a template using the jinja2 engine
    """
    config = load_config(args.profile)

    print("Creating a Vagrantfile")
    env = Environment(loader=FileSystemLoader('vagrantfiles'))
    template = env.get_template("analyst_single.rb")

    if os.path.isfile('Vagrantfile'):
        print("Vagrantfile already exists. Please move away.")
        sys.exit(5)

    config['profile'] = args.profile
    config['name'] = args.name

<<<<<<< HEAD
    with open("Vagrantfile", 'w') as f:
        f.write(template.render(config))
=======
    f = open("Vagrantfile", 'w')
    f.write(template.render(config)) # pylint: disable=no-member
>>>>>>> 87000640
    print("Vagrantfile generated. You can move it in your analysis directory "
          "and issue a `vagrant up` to get started with your VM.")


def append_to_script(filename, line):
    """ Appends a line to a file."""
    with open(filename, 'a') as f:
        f.write(line)


def add_to_user_scripts(profile):
    """ Adds the modified script to the user scripts file."""
    """ File names for the user scripts file and the script to be added."""
    filename = os.path.join("scripts", "windows", "user_scripts.ps1")
    line = "{}.ps1".format(profile)

    """ Check content of the user scripts file."""
    with open(filename, "r") as f:
        content = f.read()

    """ If script isnt present, add it."""
    if content.find(line) == -1:
        with open(filename, "a") as f:
            f.write(line)


def reg(parser, args):
    """
    Adds a registry key modification to a profile with PowerShell commands.
    """
    if args.modtype == "add":
        command = "New-ItemProperty"
        line = "{} -Path {} -Name {} -Value {} -PropertyType {}\r\n".format(command, args.key, args.name, args.value, args.valuetype)
        print("Adding: " + line)
    elif args.modtype == "modify":
        command = "Set-ItemProperty"
        line = "{0} -Path {1} -Name {2} -Value {3}\r\n".format(
                command, args.key, args.name, args.value)
        print("Adding: " + line)
    elif args.modtype == "delete":
        command = "Remove-ItemProperty"
        line = "{0} -Path {1} -Name {2}\r\n".format(
                command, args.key, args.name)
        print("Adding: " + line)
    else:
        print("Registry modification type invalid.")
        print("Valid ones are: add, delete and modify.")

    filename = os.path.join("scripts", "user",
                            "windows", "{}.ps1".format(args.profile))
    append_to_script(filename, line)

<<<<<<< HEAD
    """ Adds the modified script to the user scripts."""
    add_to_user_scripts(args.profile)
=======
    """ Add the script to the profile."""
    config = load_config(args.profile)
    provisioners_list = config["provisioners"][0]["scripts"]
    """ If the script is not already in the profile."""
    if filename not in provisioners_list:
        provisioners_list.append(filename)
        f = open(os.path.join("profiles","{}.json".format(args.profile)), "w")
        json.dump(config, f, sort_keys=True, indent=4, separators=(',', ': '))
        f.close()
>>>>>>> 87000640


def directory(parser, args):
    """ Adds the directory manipulation commands to the profile."""
    if args.modtype == "add":
        command = "New-Item"
        line = "{0} -Path {1} -Type directory\r\n".format(command,
                                                          args.dirpath)
        print("Adding directory: {}".format(args.dirpath))
    elif args.modtype == "delete":
        command = "Remove-Item"
        line = "{0} -Path {1}\r\n".format(
                command, args.dirpath)
        print("Removing directory: {}".format(args.dirpath))
    else:
        print("Directory modification type invalid.")
        print("Valid ones are: add, delete.")

    filename = os.path.join("scripts", "user",
                            "windows", "{}.ps1".format(args.profile))
    append_to_script(filename, line)

    """ Adds the modified script to the user scripts."""
    add_to_user_scripts(args.profile)


def package(parser, args):
    """ Adds a package to install with Chocolatey."""
    line = "cinst {} -y\r\n".format(args.package)
    print("Adding Chocolatey package: {}".format(args.package))

    filename = os.path.join("scripts", "user",
                            "windows", "{}.ps1".format(args.profile))
    append_to_script(filename, line)

    """ Adds the modified script to the user scripts."""
    add_to_user_scripts(args.profile)


def document(parser, args):
    """ Adds the file manipulation commands to the profile."""
    if args.modtype == "add":
        command = "New-Item"
        line = "{0} -Path {1}\r\n".format(command, args.docpath)
        print("Adding file: {}".format(args.docpath))
    elif args.modtype == "delete":
        command = "Remove-Item"
        line = "{0} -Path {1}\r\n".format(
                command, args.docpath)
        print("Removing file: {}".format(args.docpath))
    else:
        print("Directory modification type invalid.")
        print("Valid ones are: add, delete.")

    filename = os.path.join(
                    "scripts", "user", "windows",
                    "{}.ps1".format(args.profile))

    append_to_script(filename, line)

    """ Adds the modified script to the user scripts."""
    add_to_user_scripts(args.profile)


if __name__ == "__main__":
    try:
        parser, args = initialize()
        args.func(parser, args)

    finally:
        cleanup()<|MERGE_RESOLUTION|>--- conflicted
+++ resolved
@@ -275,13 +275,8 @@
     config['profile'] = args.profile
     config['name'] = args.name
 
-<<<<<<< HEAD
     with open("Vagrantfile", 'w') as f:
-        f.write(template.render(config))
-=======
-    f = open("Vagrantfile", 'w')
-    f.write(template.render(config)) # pylint: disable=no-member
->>>>>>> 87000640
+        f.write(template.render(config)) # pylint: disable=no-member
     print("Vagrantfile generated. You can move it in your analysis directory "
           "and issue a `vagrant up` to get started with your VM.")
 
@@ -334,20 +329,8 @@
                             "windows", "{}.ps1".format(args.profile))
     append_to_script(filename, line)
 
-<<<<<<< HEAD
     """ Adds the modified script to the user scripts."""
     add_to_user_scripts(args.profile)
-=======
-    """ Add the script to the profile."""
-    config = load_config(args.profile)
-    provisioners_list = config["provisioners"][0]["scripts"]
-    """ If the script is not already in the profile."""
-    if filename not in provisioners_list:
-        provisioners_list.append(filename)
-        f = open(os.path.join("profiles","{}.json".format(args.profile)), "w")
-        json.dump(config, f, sort_keys=True, indent=4, separators=(',', ': '))
-        f.close()
->>>>>>> 87000640
 
 
 def directory(parser, args):
